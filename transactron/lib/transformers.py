from amaranth import *

from transactron.utils.transactron_helpers import get_src_loc
from ..core import *
from ..utils import SrcLoc
from typing import Optional, Protocol
from collections.abc import Callable
from transactron.utils import (
    ValueLike,
    assign,
    AssignType,
    ModuleLike,
    MethodStruct,
    HasElaborate,
    MethodLayout,
    RecordDict,
)
from .connectors import Forwarder, ManyToOneConnectTrans
from .simultaneous import condition

__all__ = [
    "Transformer",
    "Unifier",
    "MethodMap",
    "MethodFilter",
    "MethodProduct",
    "MethodTryProduct",
    "Collector",
<<<<<<< HEAD
    "CatTrans",
=======
    "ConnectAndMapTrans",
>>>>>>> cfa60aec
    "NonexclusiveWrapper",
]


class Transformer(HasElaborate, Protocol):
    """Method transformer abstract class.

    Method transformers construct a new method which utilizes other methods.

    Attributes
    ----------
    method: Method
        The method.
    """

    method: Method

    def use(self, m: ModuleLike):
        """
        Returns the method and adds the transformer to a module.

        Parameters
        ----------
        m: Module or TModule
            The module to which this transformer is added as a submodule.
        """
        m.submodules += self
        return self.method


class Unifier(Transformer, Protocol):
    method: Method

    def __init__(self, targets: list[Method]): ...


class MethodMap(Elaboratable, Transformer):
    """Bidirectional map for methods.

    Takes a target method and creates a transformed method which calls the
    original target method, mapping the input and output values with
    functions. The mapping functions take two parameters, a `Module` and the
    structure being transformed. Alternatively, a `Method` can be
    passed.

    Attributes
    ----------
    method: Method
        The transformed method.
    """

    def __init__(
        self,
        target: Method,
        *,
        i_transform: Optional[tuple[MethodLayout, Callable[[TModule, MethodStruct], RecordDict]]] = None,
        o_transform: Optional[tuple[MethodLayout, Callable[[TModule, MethodStruct], RecordDict]]] = None,
        src_loc: int | SrcLoc = 0,
    ):
        """
        Parameters
        ----------
        target: Method
            The target method.
        i_transform: (method layout, function or Method), optional
            Input mapping function. If specified, it should be a pair of a
            function and a input layout for the transformed method.
            If not present, input is passed unmodified.
        o_transform: (method layout, function or Method), optional
            Output mapping function. If specified, it should be a pair of a
            function and a output layout for the transformed method.
            If not present, output is passed unmodified.
        src_loc: int | SrcLoc
            How many stack frames deep the source location is taken from.
            Alternatively, the source location to use instead of the default.
        """
        if i_transform is None:
            i_transform = (target.layout_in, lambda _, x: x)
        if o_transform is None:
            o_transform = (target.layout_out, lambda _, x: x)

        self.target = target
        src_loc = get_src_loc(src_loc)
        self.method = Method(i=i_transform[0], o=o_transform[0], src_loc=src_loc)
        self.i_fun = i_transform[1]
        self.o_fun = o_transform[1]

    def elaborate(self, platform):
        m = TModule()

        @def_method(m, self.method)
        def _(arg):
            return self.o_fun(m, self.target(m, self.i_fun(m, arg)))

        return m


class MethodFilter(Elaboratable, Transformer):
    """Method filter.

    Takes a target method and creates a method which calls the target method
    only when some condition is true. The condition function takes two
    parameters, a module and the input structure of the method. Non-zero
    return value is interpreted as true. Alternatively to using a function,
    a `Method` can be passed as a condition.
    By default, the target method is locked for use even if it is not called.
    If this is not the desired effect, set `use_condition` to True, but this will
    cause that the provided method will be `single_caller` and all other `condition`
    drawbacks will be in place (e.g. risk of exponential complexity).

    Attributes
    ----------
    method: Method
        The transformed method.
    """

    def __init__(
        self,
        target: Method,
        condition: Callable[[TModule, MethodStruct], ValueLike],
        default: Optional[RecordDict] = None,
        *,
        use_condition: bool = False,
        src_loc: int | SrcLoc = 0,
    ):
        """
        Parameters
        ----------
        target: Method
            The target method.
        condition: function or Method
            The condition which, when true, allows the call to `target`. When
            false, `default` is returned.
        default: Value or dict, optional
            The default value returned from the filtered method when the condition
            is false. If omitted, zero is returned.
        use_condition : bool
            Instead of `m.If` use simultaneus `condition` which allow to execute
            this filter if the condition is False and target is not ready.
            When `use_condition` is true, `condition` must not be a `Method`.
        src_loc: int | SrcLoc
            How many stack frames deep the source location is taken from.
            Alternatively, the source location to use instead of the default.
        """
        if default is None:
            default = Signal.like(target.data_out)

        self.target = target
        self.use_condition = use_condition
        src_loc = get_src_loc(src_loc)
        self.method = Method(i=target.layout_in, o=target.layout_out, src_loc=src_loc)
        self.condition = condition
        self.default = default

        assert not (use_condition and isinstance(condition, Method))

    def elaborate(self, platform):
        m = TModule()

        ret = Signal.like(self.target.data_out)
        m.d.comb += assign(ret, self.default, fields=AssignType.ALL)

        @def_method(m, self.method, single_caller=self.use_condition)
        def _(arg):
            if self.use_condition:
                cond = Signal()
                m.d.top_comb += cond.eq(self.condition(m, arg))
                with condition(m, nonblocking=True) as branch:
                    with branch(cond):
                        m.d.comb += ret.eq(self.target(m, arg))
            else:
                with m.If(self.condition(m, arg)):
                    m.d.comb += ret.eq(self.target(m, arg))
            return ret

        return m


class MethodProduct(Elaboratable, Unifier):
    def __init__(
        self,
        targets: list[Method],
        combiner: Optional[tuple[MethodLayout, Callable[[TModule, list[MethodStruct]], RecordDict]]] = None,
        *,
        src_loc: int | SrcLoc = 0,
    ):
        """Method product.

        Takes arbitrary, non-zero number of target methods, and constructs
        a method which calls all of the target methods using the same
        argument. The return value of the resulting method is, by default,
        the return value of the first of the target methods. A combiner
        function can be passed, which can compute the return value from
        the results of every target method.

        Parameters
        ----------
        targets: list[Method]
            A list of methods to be called.
        combiner: (int or method layout, function), optional
            A pair of the output layout and the combiner function. The
            combiner function takes two parameters: a `Module` and
            a list of outputs of the target methods.
        src_loc: int | SrcLoc
            How many stack frames deep the source location is taken from.
            Alternatively, the source location to use instead of the default.

        Attributes
        ----------
        method: Method
            The product method.
        """
        if combiner is None:
            combiner = (targets[0].layout_out, lambda _, x: x[0])
        self.targets = targets
        self.combiner = combiner
        src_loc = get_src_loc(src_loc)
        self.method = Method(i=targets[0].layout_in, o=combiner[0], src_loc=src_loc)

    def elaborate(self, platform):
        m = TModule()

        @def_method(m, self.method)
        def _(arg):
            results = []
            for target in self.targets:
                results.append(target(m, arg))
            return self.combiner[1](m, results)

        return m


class MethodTryProduct(Elaboratable, Unifier):
    def __init__(
        self,
        targets: list[Method],
        combiner: Optional[
            tuple[MethodLayout, Callable[[TModule, list[tuple[Value, MethodStruct]]], RecordDict]]
        ] = None,
        *,
        src_loc: int | SrcLoc = 0,
    ):
        """Method product with optional calling.

        Takes arbitrary, non-zero number of target methods, and constructs
        a method which tries to call all of the target methods using the same
        argument. The methods which are not ready are not called. The return
        value of the resulting method is, by default, empty. A combiner
        function can be passed, which can compute the return value from the
        results of every target method.

        Parameters
        ----------
        targets: list[Method]
            A list of methods to be called.
        combiner: (int or method layout, function), optional
            A pair of the output layout and the combiner function. The
            combiner function takes two parameters: a `Module` and
            a list of pairs. Each pair contains a bit which signals
            that a given call succeeded, and the result of the call.
        src_loc: int | SrcLoc
            How many stack frames deep the source location is taken from.
            Alternatively, the source location to use instead of the default.

        Attributes
        ----------
        method: Method
            The product method.
        """
        if combiner is None:
            combiner = ([], lambda _, __: {})
        self.targets = targets
        self.combiner = combiner
        self.src_loc = get_src_loc(src_loc)
        self.method = Method(i=targets[0].layout_in, o=combiner[0], src_loc=self.src_loc)

    def elaborate(self, platform):
        m = TModule()

        @def_method(m, self.method)
        def _(arg):
            results: list[tuple[Value, MethodStruct]] = []
            for target in self.targets:
                success = Signal()
                with Transaction(src_loc=self.src_loc).body(m):
                    m.d.comb += success.eq(1)
                    results.append((success, target(m, arg)))
            return self.combiner[1](m, results)

        return m


class Collector(Elaboratable, Unifier):
    """Single result collector.

    Creates method that collects results of many methods with identical
    layouts. Each call of this method will return a single result of one
    of the provided methods.

    Attributes
    ----------
    method: Method
        Method which returns single result of provided methods.
    """

    def __init__(self, targets: list[Method], *, src_loc: int | SrcLoc = 0):
        """
        Parameters
        ----------
        method_list: list[Method]
            List of methods from which results will be collected.
        src_loc: int | SrcLoc
            How many stack frames deep the source location is taken from.
            Alternatively, the source location to use instead of the default.
        """
        self.method_list = targets
        layout = targets[0].layout_out
        self.src_loc = get_src_loc(src_loc)
        self.method = Method(o=layout, src_loc=self.src_loc)

        for method in targets:
            if layout != method.layout_out:
                raise Exception("Not all methods have this same layout")

    def elaborate(self, platform):
        m = TModule()

        m.submodules.forwarder = forwarder = Forwarder(self.method.layout_out, src_loc=self.src_loc)

        m.submodules.connect = ManyToOneConnectTrans(
            get_results=[get for get in self.method_list], put_result=forwarder.write, src_loc=self.src_loc
        )

        self.method.proxy(forwarder.read)

        return m


<<<<<<< HEAD
class CatTrans(Elaboratable):
    """Concatenating transaction.

    Concatenates the results of two methods and passes the result to the
    third method.
    """

    def __init__(self, src1: Method, src2: Method, dst: Method):
        """
        Parameters
        ----------
        src1: Method
            First input method.
        src2: Method
            Second input method.
        dst: Method
            The method which receives the concatenation of the results of input
            methods.
        """
        self.src1 = src1
        self.src2 = src2
        self.dst = dst
=======
class ConnectAndMapTrans(Elaboratable):
    """Connecting transaction with mapping functions.

    Behaves like `ConnectTrans`, but modifies the transferred data using
    functions or `Method`s. Equivalent to a combination of `ConnectTrans`
    and `MethodMap`. The mapping functions take two parameters, a `Module`
    and the structure being transformed.
    """

    def __init__(
        self,
        method1: Method,
        method2: Method,
        *,
        i_fun: Optional[Callable[[TModule, MethodStruct], RecordDict]] = None,
        o_fun: Optional[Callable[[TModule, MethodStruct], RecordDict]] = None,
        src_loc: int | SrcLoc = 0,
    ):
        """
        Parameters
        ----------
        method1: Method
            First method.
        method2: Method
            Second method, and the method being transformed.
        i_fun: function or Method, optional
            Input transformation (`method1` to `method2`).
        o_fun: function or Method, optional
            Output transformation (`method2` to `method1`).
        src_loc: int | SrcLoc
            How many stack frames deep the source location is taken from.
            Alternatively, the source location to use instead of the default.
        """
        self.method1 = method1
        self.method2 = method2
        self.i_fun = i_fun or (lambda _, x: x)
        self.o_fun = o_fun or (lambda _, x: x)
        self.src_loc = get_src_loc(src_loc)
>>>>>>> cfa60aec

    def elaborate(self, platform):
        m = TModule()

<<<<<<< HEAD
        with Transaction().body(m):
            sdata1 = self.src1(m)
            sdata2 = self.src2(m)
            ddata = Signal.like(self.dst.data_in)
            self.dst(m, ddata)

            m.d.comb += ddata.eq(Cat(sdata1, sdata2))
=======
        m.submodules.transformer = transformer = MethodMap(
            self.method2,
            i_transform=(self.method1.layout_out, self.i_fun),
            o_transform=(self.method1.layout_in, self.o_fun),
            src_loc=self.src_loc,
        )
        m.submodules.connect = ConnectTrans(self.method1, transformer.method)
>>>>>>> cfa60aec

        return m


class NonexclusiveWrapper(Elaboratable, Transformer):
    """Nonexclusive wrapper around a method.

    Useful when you can assume, for external reasons, that a given method will
    never be called more than once in a given clock cycle - even when the
    call graph indicates it could.

    Possible use case is unifying parallel pipelines with the same latency.
    """

    def __init__(self, target: Method):
        self.target = target
        self.method = Method.like(target)

    def elaborate(self, platform):
        m = TModule()

        @def_method(m, self.method, nonexclusive=True)
        def _(arg):
            return self.target(m, arg)

        return m<|MERGE_RESOLUTION|>--- conflicted
+++ resolved
@@ -26,11 +26,6 @@
     "MethodProduct",
     "MethodTryProduct",
     "Collector",
-<<<<<<< HEAD
-    "CatTrans",
-=======
-    "ConnectAndMapTrans",
->>>>>>> cfa60aec
     "NonexclusiveWrapper",
 ]
 
@@ -369,94 +364,6 @@
         return m
 
 
-<<<<<<< HEAD
-class CatTrans(Elaboratable):
-    """Concatenating transaction.
-
-    Concatenates the results of two methods and passes the result to the
-    third method.
-    """
-
-    def __init__(self, src1: Method, src2: Method, dst: Method):
-        """
-        Parameters
-        ----------
-        src1: Method
-            First input method.
-        src2: Method
-            Second input method.
-        dst: Method
-            The method which receives the concatenation of the results of input
-            methods.
-        """
-        self.src1 = src1
-        self.src2 = src2
-        self.dst = dst
-=======
-class ConnectAndMapTrans(Elaboratable):
-    """Connecting transaction with mapping functions.
-
-    Behaves like `ConnectTrans`, but modifies the transferred data using
-    functions or `Method`s. Equivalent to a combination of `ConnectTrans`
-    and `MethodMap`. The mapping functions take two parameters, a `Module`
-    and the structure being transformed.
-    """
-
-    def __init__(
-        self,
-        method1: Method,
-        method2: Method,
-        *,
-        i_fun: Optional[Callable[[TModule, MethodStruct], RecordDict]] = None,
-        o_fun: Optional[Callable[[TModule, MethodStruct], RecordDict]] = None,
-        src_loc: int | SrcLoc = 0,
-    ):
-        """
-        Parameters
-        ----------
-        method1: Method
-            First method.
-        method2: Method
-            Second method, and the method being transformed.
-        i_fun: function or Method, optional
-            Input transformation (`method1` to `method2`).
-        o_fun: function or Method, optional
-            Output transformation (`method2` to `method1`).
-        src_loc: int | SrcLoc
-            How many stack frames deep the source location is taken from.
-            Alternatively, the source location to use instead of the default.
-        """
-        self.method1 = method1
-        self.method2 = method2
-        self.i_fun = i_fun or (lambda _, x: x)
-        self.o_fun = o_fun or (lambda _, x: x)
-        self.src_loc = get_src_loc(src_loc)
->>>>>>> cfa60aec
-
-    def elaborate(self, platform):
-        m = TModule()
-
-<<<<<<< HEAD
-        with Transaction().body(m):
-            sdata1 = self.src1(m)
-            sdata2 = self.src2(m)
-            ddata = Signal.like(self.dst.data_in)
-            self.dst(m, ddata)
-
-            m.d.comb += ddata.eq(Cat(sdata1, sdata2))
-=======
-        m.submodules.transformer = transformer = MethodMap(
-            self.method2,
-            i_transform=(self.method1.layout_out, self.i_fun),
-            o_transform=(self.method1.layout_in, self.o_fun),
-            src_loc=self.src_loc,
-        )
-        m.submodules.connect = ConnectTrans(self.method1, transformer.method)
->>>>>>> cfa60aec
-
-        return m
-
-
 class NonexclusiveWrapper(Elaboratable, Transformer):
     """Nonexclusive wrapper around a method.
 
