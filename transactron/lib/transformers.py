from amaranth import *
from amaranth_types import ValueLike, ModuleLike, HasElaborate

from transactron.utils.transactron_helpers import get_src_loc
from ..core import *
from ..utils import SrcLoc
from typing import Iterable, Optional, Protocol
from collections.abc import Callable
from transactron.utils import (
    assign,
    AssignType,
    MethodStruct,
    MethodLayout,
    RecordDict,
)
<<<<<<< HEAD
from .connectors import Forwarder, CrossbarConnectTrans, ConnectTrans
=======
from .connectors import Forwarder, ManyToOneConnectTrans
>>>>>>> a02bd691
from .simultaneous import condition

__all__ = [
    "Transformer",
    "Unifier",
    "MethodMap",
    "MethodFilter",
    "MethodProduct",
    "MethodTryProduct",
    "Collector",
    "NonexclusiveWrapper",
]


class Transformer(HasElaborate, Protocol):
    """Method transformer abstract class.

    Method transformers construct a new method which utilizes other methods.
    """

    method: Provided[Method]
    """Method created by the transformer."""

    def use(self, m: ModuleLike):
        """Returns the method and adds the transformer to a module.

        Parameters
        ----------
        m: Module or TModule
            The module to which this transformer is added as a submodule.
        """
        m.submodules += self
        return self.method


class TransformerOneTarget(Transformer, Protocol):
    target: Required[Method]
    """Method called by the transformer."""


class TransformerMultiTarget(Transformer, Protocol):
    targets: Required[Methods]
    """Methods called by the transformer."""


class Unifier(TransformerMultiTarget, Protocol):
    def __init__(self, targets: list[Method]): ...


class MethodMap(Elaboratable, TransformerOneTarget):
    """Bidirectional map for methods.

    Takes a target method and creates a transformed method which calls the
    original target method, mapping the input and output values with
    functions. The mapping functions take two parameters, a `Module` and the
    structure being transformed. Alternatively, a `Method` can be
    passed.
    """

    def __init__(
        self,
        i_layout: MethodLayout = (),
        o_layout: MethodLayout = (),
        *,
        i_transform: Optional[tuple[MethodLayout, Callable[[TModule, MethodStruct], RecordDict]]] = None,
        o_transform: Optional[tuple[MethodLayout, Callable[[TModule, MethodStruct], RecordDict]]] = None,
        src_loc: int | SrcLoc = 0,
    ):
        """
        Parameters
        ----------
        i_layout: MethodLayout
            Input layout of the `target` method.
        o_layout: MethodLayout
            Output layout of the `target` method.
        i_transform: (method layout, function or Method), optional
            Input mapping function. If specified, it should be a pair of a
            function and a input layout for the transformed method.
            If not present, input is passed unmodified.
        o_transform: (method layout, function or Method), optional
            Output mapping function. If specified, it should be a pair of a
            function and a output layout for the transformed method.
            If not present, output is passed unmodified.
        src_loc: int | SrcLoc
            How many stack frames deep the source location is taken from.
            Alternatively, the source location to use instead of the default.
        """
        if i_transform is None:
            i_transform = (i_layout, lambda _, x: x)
        if o_transform is None:
            o_transform = (o_layout, lambda _, x: x)

        self.target = Method(i=i_layout, o=o_layout)
        src_loc = get_src_loc(src_loc)
        self.method = Method(i=i_transform[0], o=o_transform[0], src_loc=src_loc)
        self.i_fun = i_transform[1]
        self.o_fun = o_transform[1]

    @staticmethod
    def create(
        target: Method,
        *,
        i_transform: Optional[tuple[MethodLayout, Callable[[TModule, MethodStruct], RecordDict]]] = None,
        o_transform: Optional[tuple[MethodLayout, Callable[[TModule, MethodStruct], RecordDict]]] = None,
        src_loc: int | SrcLoc = 0,
    ):
        """
        Parameters
        ----------
        target: Method
            The target method.
        i_transform: (method layout, function or Method), optional
            See constructor.
        o_transform: (method layout, function or Method), optional
            See constructor.
        src_loc: int | SrcLoc
            How many stack frames deep the source location is taken from.
            Alternatively, the source location to use instead of the default.
        """
        src_loc = get_src_loc(src_loc)
        tr = MethodMap(
            target.layout_in, target.layout_out, i_transform=i_transform, o_transform=o_transform, src_loc=src_loc
        )
        tr.target.proxy(target)
        return tr

    def elaborate(self, platform):
        m = TModule()

        @def_method(m, self.method)
        def _(arg):
            return self.o_fun(m, self.target(m, self.i_fun(m, arg)))

        return m


class MethodFilter(Elaboratable, TransformerOneTarget):
    """Method filter.

    Takes a target method and creates a method which calls the target method
    only when some condition is true. The condition function takes two
    parameters, a module and the input structure of the method. Non-zero
    return value is interpreted as true. Alternatively to using a function,
    a `Method` can be passed as a condition.

    By default, the target method is locked for use even if it is not called.
    If this is not the desired effect, set `use_condition` to True, but this will
    cause that the provided method will be `single_caller` and all other `condition`
    drawbacks will be in place (e.g. risk of exponential complexity).
    """

    def __init__(
        self,
        i_layout: MethodLayout,
        o_layout: MethodLayout,
        condition: Callable[[TModule, MethodStruct], ValueLike],
        default: Optional[RecordDict] = None,
        *,
        use_condition: bool = False,
        src_loc: int | SrcLoc = 0,
    ):
        """
        Parameters
        ----------
        i_layout: MethodLayout
            Input layout of the `target` method.
        o_layout: MethodLayout
            Output layout of the `target` method.
        condition: function or Method
            The condition which, when true, allows the call to `target`. When
            false, `default` is returned.
        default: Value or dict, optional
            The default value returned from the filtered method when the condition
            is false. If omitted, zero is returned.
        use_condition : bool
            Instead of `m.If` use simultaneus `condition` which allow to execute
            this filter if the condition is False and target is not ready.
            When `use_condition` is true, `condition` must not be a `Method`.
        src_loc: int | SrcLoc
            How many stack frames deep the source location is taken from.
            Alternatively, the source location to use instead of the default.
        """
        self.target = Method(i=i_layout, o=o_layout)
        self.use_condition = use_condition
        src_loc = get_src_loc(src_loc)
        self.method = Method(i=i_layout, o=o_layout, src_loc=src_loc)
        self.condition = condition
        self.default = default if default is not None else Signal(self.target.layout_out)

        assert not (use_condition and isinstance(condition, Method))

    @staticmethod
    def create(
        target: Method,
        condition: Callable[[TModule, MethodStruct], ValueLike],
        default: Optional[RecordDict] = None,
        *,
        use_condition: bool = False,
        src_loc: int | SrcLoc = 0,
    ):
        """
        Parameters
        ----------
        target: Method
            The target method.
        condition: function or Method
            See constructor.
        default: Value or dict, optional
            See constructor.
        use_condition : bool
            See constructor.
        src_loc: int | SrcLoc
            How many stack frames deep the source location is taken from.
            Alternatively, the source location to use instead of the default.
        """
        src_loc = get_src_loc(src_loc)
        tr = MethodFilter(
            target.layout_in, target.layout_out, condition, default, use_condition=use_condition, src_loc=src_loc
        )
        tr.target.proxy(target)
        return tr

    def elaborate(self, platform):
        m = TModule()

        ret = Signal.like(self.target.data_out)
        m.d.comb += assign(ret, self.default, fields=AssignType.ALL)

        @def_method(m, self.method, single_caller=self.use_condition)
        def _(arg):
            if self.use_condition:
                cond = Signal()
                m.d.top_comb += cond.eq(self.condition(m, arg))
                with condition(m, nonblocking=True) as branch:
                    with branch(cond):
                        m.d.comb += ret.eq(self.target(m, arg))
            else:
                with m.If(self.condition(m, arg)):
                    m.d.comb += ret.eq(self.target(m, arg))
            return ret

        return m


class MethodProduct(Elaboratable, Unifier):
    """Method product.

    Takes arbitrary, non-zero number of target methods, and constructs
    a method which calls all of the target methods using the same
    argument. The return value of the resulting method is, by default,
    the return value of the first of the target methods. A combiner
    function can be passed, which can compute the return value from
    the results of every target method.
    """

    def __init__(
        self,
        count: int = 1,
        i_layout: MethodLayout = (),
        o_layout: MethodLayout = (),
        combiner: Optional[tuple[MethodLayout, Callable[[TModule, list[MethodStruct]], RecordDict]]] = None,
        *,
        src_loc: int | SrcLoc = 0,
    ):
        """
        Parameters
        ----------
        count: int
            The number of target methods.
        i_layout: MethodLayout
            Input layout of the `targets` methods.
        o_layout: MethodLayout
            Output layout of the `targets` methods.
        combiner: (int or method layout, function), optional
            A pair of the output layout and the combiner function. The
            combiner function takes two parameters: a `Module` and
            a list of outputs of the target methods.
        src_loc: int | SrcLoc
            How many stack frames deep the source location is taken from.
            Alternatively, the source location to use instead of the default.
        """
        if combiner is None:
            combiner = (o_layout, lambda _, x: x[0])
        self.targets = Methods(count, i=i_layout, o=o_layout)
        self.combiner = combiner
        src_loc = get_src_loc(src_loc)
        self.method = Method(i=i_layout, o=combiner[0], src_loc=src_loc)

    @staticmethod
    def create(
        targets: Iterable[Method],
        combiner: Optional[tuple[MethodLayout, Callable[[TModule, list[MethodStruct]], RecordDict]]] = None,
        *,
        src_loc: int | SrcLoc = 0,
    ):
        """
        Parameters
        ----------
        targets: Iterable[Method]
            The target methods.
        combiner: (int or method layout, function), optional
            See constructor.
        src_loc: int | SrcLoc
            How many stack frames deep the source location is taken from.
            Alternatively, the source location to use instead of the default.
        """
        targets = list(targets)
        src_loc = get_src_loc(src_loc)
        tr = MethodProduct(
            len(targets),
            i_layout=targets[0].layout_in,
            o_layout=targets[0].layout_out,
            combiner=combiner,
            src_loc=src_loc,
        )
        tr.targets.proxy(targets)
        return tr

    def elaborate(self, platform):
        m = TModule()

        @def_method(m, self.method)
        def _(arg):
            results = []
            for target in self.targets:
                results.append(target(m, arg))
            return self.combiner[1](m, results)

        return m


class MethodTryProduct(Elaboratable, Unifier):
    """Method product with optional calling.

    Takes arbitrary, non-zero number of target methods, and constructs
    a method which tries to call all of the target methods using the same
    argument. The methods which are not ready are not called. The return
    value of the resulting method is, by default, empty. A combiner
    function can be passed, which can compute the return value from the
    results of every target method.
    """

    def __init__(
        self,
        count: int = 1,
        i_layout: MethodLayout = (),
        o_layout: MethodLayout = (),
        combiner: Optional[
            tuple[MethodLayout, Callable[[TModule, list[tuple[Value, MethodStruct]]], RecordDict]]
        ] = None,
        *,
        src_loc: int | SrcLoc = 0,
    ):
        """
        Parameters
        ----------
        count: int
            The number of target methods.
        i_layout: MethodLayout
            Input layout of the `targets` methods.
        o_layout: MethodLayout
            Output layout of the `targets` methods.
        combiner: (int or method layout, function), optional
            A pair of the output layout and the combiner function. The
            combiner function takes two parameters: a `TModule` and
            a list of pairs. Each pair contains a bit which signals
            that a given call succeeded, and the result of the call.
        src_loc: int | SrcLoc
            How many stack frames deep the source location is taken from.
            Alternatively, the source location to use instead of the default.
        """
        if combiner is None:
            combiner = ([], lambda _, __: {})
        self.targets = Methods(count, i=i_layout, o=o_layout)
        self.combiner = combiner
        self.src_loc = get_src_loc(src_loc)
        self.method = Method(i=i_layout, o=combiner[0], src_loc=self.src_loc)

    @staticmethod
    def create(
        targets: Iterable[Method],
        combiner: Optional[
            tuple[MethodLayout, Callable[[TModule, list[tuple[Value, MethodStruct]]], RecordDict]]
        ] = None,
        *,
        src_loc: int | SrcLoc = 0,
    ):
        """
        Parameters
        ----------
        targets: Iterable[Method]
            The target methods.
        combiner: (int or method layout, function), optional
            See constructor.
        src_loc: int | SrcLoc
            How many stack frames deep the source location is taken from.
            Alternatively, the source location to use instead of the default.
        """
        targets = list(targets)
        src_loc = get_src_loc(src_loc)
        tr = MethodTryProduct(len(targets), targets[0].layout_in, targets[0].layout_out, combiner, src_loc=src_loc)
        tr.targets.proxy(targets)
        return tr

    def elaborate(self, platform):
        m = TModule()

        @def_method(m, self.method)
        def _(arg):
            results: list[tuple[Value, MethodStruct]] = []
            for target in self.targets:
                success = Signal()
                with Transaction(src_loc=self.src_loc).body(m):
                    m.d.comb += success.eq(1)
                    results.append((success, target(m, arg)))
            return self.combiner[1](m, results)

        return m


class Collector(Elaboratable, Unifier):
    """Single result collector.

    Creates method that collects results of many methods with identical
    layouts. Each call of this method will return a single result of one
    of the provided methods.
    """

    def __init__(self, count: int = 1, o_layout: MethodLayout = (), *, src_loc: int | SrcLoc = 0):
        """
        Parameters
        ----------
        count: int
            The number of target methods.
        o_layout: MethodLayout
            Output layout of the `targets` methods.
        src_loc: int | SrcLoc
            How many stack frames deep the source location is taken from.
            Alternatively, the source location to use instead of the default.
        """
        self.src_loc = get_src_loc(src_loc)
        self.targets = Methods(count, o=o_layout, src_loc=self.src_loc)
        self.method = Method(o=o_layout, src_loc=self.src_loc)

    @staticmethod
    def create(targets: Iterable[Method], *, src_loc: int | SrcLoc = 0):
        """
        Parameters
        ----------
        targets: Iterable[Method]
            Methods from which results will be collected.
        src_loc: int | SrcLoc
            How many stack frames deep the source location is taken from.
            Alternatively, the source location to use instead of the default.
        """
        targets = list(targets)
        src_loc = get_src_loc(src_loc)
        tr = Collector(len(targets), targets[0].layout_out)
        tr.targets.proxy(targets)
        return tr

    def elaborate(self, platform):
        m = TModule()

        m.submodules.forwarder = forwarder = Forwarder(self.method.layout_out, src_loc=self.src_loc)
        m.submodules.connect = CrossbarConnectTrans.create(self.targets, forwarder.write, src_loc=self.src_loc)

        self.method.proxy(forwarder.read)

        return m


<<<<<<< HEAD
class CatTrans(Elaboratable):
    """Concatenating transaction.

    Concatenates the results of two methods and passes the result to the
    third method.
    """

    def __init__(self, src1: Method, src2: Method, dst: Method):
        """
        Parameters
        ----------
        src1: Method
            First input method.
        src2: Method
            Second input method.
        dst: Method
            The method which receives the concatenation of the results of input
            methods.
        """
        self.src1 = src1
        self.src2 = src2
        self.dst = dst

    def elaborate(self, platform):
        m = TModule()

        with Transaction().body(m):
            sdata1 = self.src1(m)
            sdata2 = self.src2(m)
            ddata = Signal.like(self.dst.data_in)
            self.dst(m, ddata)

            m.d.comb += ddata.eq(Cat(sdata1, sdata2))

        return m


class ConnectAndMapTrans(Elaboratable):
    """Connecting transaction with mapping functions.

    Behaves like `ConnectTrans`, but modifies the transferred data using
    functions or `Method`s. Equivalent to a combination of `ConnectTrans`
    and `MethodMap`. The mapping functions take two parameters, a `Module`
    and the structure being transformed.
    """

    def __init__(
        self,
        method1: Method,
        method2: Method,
        *,
        i_fun: Optional[Callable[[TModule, MethodStruct], RecordDict]] = None,
        o_fun: Optional[Callable[[TModule, MethodStruct], RecordDict]] = None,
        src_loc: int | SrcLoc = 0,
    ):
        """
        Parameters
        ----------
        method1: Method
            First method.
        method2: Method
            Second method, and the method being transformed.
        i_fun: function or Method, optional
            Input transformation (`method1` to `method2`).
        o_fun: function or Method, optional
            Output transformation (`method2` to `method1`).
        src_loc: int | SrcLoc
            How many stack frames deep the source location is taken from.
            Alternatively, the source location to use instead of the default.
        """
        self.method1 = method1
        self.method2 = method2
        self.i_fun = i_fun or (lambda _, x: x)
        self.o_fun = o_fun or (lambda _, x: x)
        self.src_loc = get_src_loc(src_loc)

    def elaborate(self, platform):
        m = TModule()

        m.submodules.transformer = transformer = MethodMap.create(
            self.method2,
            i_transform=(self.method1.layout_out, self.i_fun),
            o_transform=(self.method1.layout_in, self.o_fun),
            src_loc=self.src_loc,
        )
        m.submodules.connect = ConnectTrans.create(self.method1, transformer.method, src_loc=self.src_loc)

        return m


class NonexclusiveWrapper(Elaboratable, TransformerOneTarget):
=======
class NonexclusiveWrapper(Elaboratable, Transformer):
>>>>>>> a02bd691
    """Nonexclusive wrapper around a method.

    Useful when you can assume, for external reasons, that a given method will
    never be called more than once in a given clock cycle - even when the
    call graph indicates it could.

    Possible use case is unifying parallel pipelines with the same latency.
    """

    def __init__(self, i_layout: MethodLayout = (), o_layout: MethodLayout = (), *, src_loc: int | SrcLoc = 0):
        """
        Parameters
        ----------
        i_layout: MethodLayout
            Input layout of the `target` method.
        o_layout: MethodLayout
            Output layout of the `target` method.
        src_loc: int | SrcLoc
            How many stack frames deep the source location is taken from.
            Alternatively, the source location to use instead of the default.
        """
        src_loc = get_src_loc(src_loc)
        self.target = Method(i=i_layout, o=o_layout, src_loc=src_loc)
        self.method = Method(i=i_layout, o=o_layout, src_loc=src_loc)

    @staticmethod
    def create(target: Method, *, src_loc: int | SrcLoc = 0):
        """
        Parameters
        ----------
        target: Method
            The target method.
        src_loc: int | SrcLoc
            How many stack frames deep the source location is taken from.
            Alternatively, the source location to use instead of the default.
        """
        src_loc = get_src_loc(src_loc)
        tr = NonexclusiveWrapper(target.layout_in, target.layout_out)
        tr.target.proxy(target)
        return tr

    def elaborate(self, platform):
        m = TModule()

        @def_method(m, self.method, nonexclusive=True)
        def _(arg):
            return self.target(m, arg)

        return m<|MERGE_RESOLUTION|>--- conflicted
+++ resolved
@@ -13,11 +13,7 @@
     MethodLayout,
     RecordDict,
 )
-<<<<<<< HEAD
-from .connectors import Forwarder, CrossbarConnectTrans, ConnectTrans
-=======
-from .connectors import Forwarder, ManyToOneConnectTrans
->>>>>>> a02bd691
+from .connectors import Forwarder, CrossbarConnectTrans
 from .simultaneous import condition
 
 __all__ = [
@@ -490,101 +486,7 @@
         return m
 
 
-<<<<<<< HEAD
-class CatTrans(Elaboratable):
-    """Concatenating transaction.
-
-    Concatenates the results of two methods and passes the result to the
-    third method.
-    """
-
-    def __init__(self, src1: Method, src2: Method, dst: Method):
-        """
-        Parameters
-        ----------
-        src1: Method
-            First input method.
-        src2: Method
-            Second input method.
-        dst: Method
-            The method which receives the concatenation of the results of input
-            methods.
-        """
-        self.src1 = src1
-        self.src2 = src2
-        self.dst = dst
-
-    def elaborate(self, platform):
-        m = TModule()
-
-        with Transaction().body(m):
-            sdata1 = self.src1(m)
-            sdata2 = self.src2(m)
-            ddata = Signal.like(self.dst.data_in)
-            self.dst(m, ddata)
-
-            m.d.comb += ddata.eq(Cat(sdata1, sdata2))
-
-        return m
-
-
-class ConnectAndMapTrans(Elaboratable):
-    """Connecting transaction with mapping functions.
-
-    Behaves like `ConnectTrans`, but modifies the transferred data using
-    functions or `Method`s. Equivalent to a combination of `ConnectTrans`
-    and `MethodMap`. The mapping functions take two parameters, a `Module`
-    and the structure being transformed.
-    """
-
-    def __init__(
-        self,
-        method1: Method,
-        method2: Method,
-        *,
-        i_fun: Optional[Callable[[TModule, MethodStruct], RecordDict]] = None,
-        o_fun: Optional[Callable[[TModule, MethodStruct], RecordDict]] = None,
-        src_loc: int | SrcLoc = 0,
-    ):
-        """
-        Parameters
-        ----------
-        method1: Method
-            First method.
-        method2: Method
-            Second method, and the method being transformed.
-        i_fun: function or Method, optional
-            Input transformation (`method1` to `method2`).
-        o_fun: function or Method, optional
-            Output transformation (`method2` to `method1`).
-        src_loc: int | SrcLoc
-            How many stack frames deep the source location is taken from.
-            Alternatively, the source location to use instead of the default.
-        """
-        self.method1 = method1
-        self.method2 = method2
-        self.i_fun = i_fun or (lambda _, x: x)
-        self.o_fun = o_fun or (lambda _, x: x)
-        self.src_loc = get_src_loc(src_loc)
-
-    def elaborate(self, platform):
-        m = TModule()
-
-        m.submodules.transformer = transformer = MethodMap.create(
-            self.method2,
-            i_transform=(self.method1.layout_out, self.i_fun),
-            o_transform=(self.method1.layout_in, self.o_fun),
-            src_loc=self.src_loc,
-        )
-        m.submodules.connect = ConnectTrans.create(self.method1, transformer.method, src_loc=self.src_loc)
-
-        return m
-
-
 class NonexclusiveWrapper(Elaboratable, TransformerOneTarget):
-=======
-class NonexclusiveWrapper(Elaboratable, Transformer):
->>>>>>> a02bd691
     """Nonexclusive wrapper around a method.
 
     Useful when you can assume, for external reasons, that a given method will
