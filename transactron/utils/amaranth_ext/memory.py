from amaranth import *
from amaranth.utils import *
import amaranth.lib.memory as memory
from amaranth.hdl import AlreadyElaborated

from typing import Optional, Any, final
from collections.abc import Iterable

from transactron.utils.amaranth_ext.elaboratables import OneHotMux

from .. import get_src_loc
from amaranth_types.types import ShapeLike, ValueLike

__all__ = ["MultiReadMemory", "MultiportXORMemory", "MultiportILVTMemory"]


@final
class MultipleWritePorts(Exception):
    """Exception raised when a single write memory is being requested multiple write ports."""


class ReadPort:

    def __init__(
        self,
        memory: "BaseMultiportMemory",
        transparent_for: Iterable[Any] = (),
        src_loc=0,
    ):
        self.src_loc = get_src_loc(src_loc)
        self.transparent_for = transparent_for
        self.en = Signal()
        self.addr = Signal(range(memory.depth))
        self.data = Signal(memory.shape)
        self._memory = memory
        memory.read_ports.append(self)


class WritePort:

    def __init__(
        self,
        memory: "BaseMultiportMemory",
        granularity: Optional[int] = None,
        src_loc=0,
    ):
        self.src_loc = get_src_loc(src_loc)

        shape = memory.shape
        if granularity is None:
            en_width = 1
        elif not isinstance(granularity, int) or granularity <= 0:
            raise TypeError(f"Granularity must be a positive integer or None, " f"not {granularity!r}")
        elif shape.signed:
            raise ValueError("Granularity cannot be specified for a memory with a signed shape")
        elif shape.width % granularity != 0:
            raise ValueError("Granularity must evenly divide data width")
        else:
            en_width = shape.width // granularity

        self.en = Signal(en_width)
        self.addr = Signal(range(memory.depth))
        self.data = Signal(shape)
        self.granularity = granularity
        self._memory = memory
        memory.write_ports.append(self)


class BaseMultiportMemory(Elaboratable):
    def __init__(
        self,
        *,
        shape: ShapeLike,
        depth: int,
        init: Iterable[ValueLike],
        attrs: Optional[dict[str, str]] = None,
        src_loc_at: int = 0,
    ):
        """
        Parameters
        ----------
        shape: ShapeLike
            Shape of each memory row.
        depth : int
            Number of memory rows.
        init : iterable of initial values
            Initial values for memory rows.
        src_loc: int
            How many stack frames deep the source location is taken from.
        """

        self.shape = Shape.cast(shape)
        self.depth = depth
        self.init = init
        self.attrs = attrs
        self.src_loc = src_loc_at

        self.read_ports: "list[ReadPort]" = []
        self.write_ports: "list[WritePort]" = []
        self._frozen = False

    def read_port(self, *, domain: str = "sync", transparent_for: Iterable[Any] = (), src_loc_at: int = 0):
        if self._frozen:
            raise AlreadyElaborated("Cannot add a memory port to a memory that has already been elaborated")
        if domain != "sync":
            raise ValueError("Invalid port domain: Only synchronous memory ports supported.")
        return ReadPort(
            memory=self,
            transparent_for=transparent_for,
            src_loc=1 + src_loc_at,
        )

    def write_port(self, *, domain: str = "sync", granularity: Optional[int] = None, src_loc_at: int = 0):
        if self._frozen:
            raise AlreadyElaborated("Cannot add a memory port to a memory that has already been elaborated")
        if domain != "sync":
            raise ValueError("Invalid port domain: Only synchronous memory ports supported.")
        return WritePort(
            memory=self,
            granularity=granularity,
            src_loc=1 + src_loc_at,
        )


class MultiReadMemory(BaseMultiportMemory):
    """Memory with one write and multiple read ports.

    One can request multiple read ports and not more than 1 write port. Module internally
    uses multiple (number of read ports) instances of amaranth.lib.memory.Memory with one
    read and one write port.

    """

    def write_port(self, *, domain: str = "sync", granularity: Optional[int] = None, src_loc_at: int = 0):
        if self.write_ports:
            raise MultipleWritePorts("Cannot add multiple write ports to a single write memory")
        return super().write_port(domain=domain, granularity=granularity, src_loc_at=src_loc_at)

    def elaborate(self, platform):
        m = Module()

        self._frozen = True

        write_port = self.write_ports[0] if self.write_ports else None
        for port in self.read_ports:
            # for each read port a new single port memory block is generated
            mem = memory.Memory(
                shape=self.shape, depth=self.depth, init=self.init, attrs=self.attrs, src_loc_at=self.src_loc
            )
            m.submodules += mem
            physical_write_port = mem.write_port(granularity=write_port.granularity) if write_port else None
            physical_read_port = mem.read_port(
                transparent_for=(
                    [physical_write_port] if physical_write_port and write_port in port.transparent_for else []
                )
            )
            m.d.comb += [
                physical_read_port.addr.eq(port.addr),
                port.data.eq(physical_read_port.data),
                physical_read_port.en.eq(port.en),
            ]

            if physical_write_port and write_port:
                m.d.comb += [
                    physical_write_port.addr.eq(write_port.addr),
                    physical_write_port.data.eq(write_port.data),
                    physical_write_port.en.eq(write_port.en),
                ]

        return m


class MultiportXORMemory(BaseMultiportMemory):
    """Multiport memory based on xor.

    Multiple read and write ports can be requested. Memory is built of
    (number of write ports) * (number of write ports - 1 + number of read ports) single port
    memory blocks. XOR is used to enable writing multiple values in one cycle and reading correct values.
    Writing two different values to the same memory address in one cycle has undefined behavior.
    Write port granularity is not yet supported.

    """

    def write_port(self, *, domain: str = "sync", granularity: Optional[int] = None, src_loc_at: int = 0):
        if granularity is not None:
            raise ValueError("Granularity is not supported.")
        return super().write_port(domain=domain, granularity=granularity, src_loc_at=src_loc_at)

    def elaborate(self, platform):
        m = Module()

        self._frozen = True

        write_xors = [Value.cast(0) for _ in self.write_ports]
        read_xors = [Value.cast(0) for _ in self.read_ports]

        write_regs_addr = [Signal(range(self.depth)) for _ in self.write_ports]
        write_regs_data = [Signal(self.shape) for _ in self.write_ports]
        read_en_bypass = [Signal() for _ in self.read_ports]

        for index, write_port in enumerate(self.write_ports):
            m.d.sync += [write_regs_data[index].eq(write_port.data), write_regs_addr[index].eq(write_port.addr)]
            write_xors[index] ^= write_regs_data[index]
            for i in range(len(self.write_ports) - 1):
                mem = memory.Memory(
                    shape=self.shape, depth=self.depth, init=[], attrs=self.attrs, src_loc_at=self.src_loc
                )
                mem_name = f"memory_{index}_{i}"
                m.submodules[mem_name] = mem
                physical_write_port = mem.write_port()
                physical_read_port = mem.read_port(transparent_for=[physical_write_port])

                idx = i + 1 if i >= index else i
                write_xors[idx] ^= physical_read_port.data

                m.d.comb += [physical_read_port.en.eq(1), physical_read_port.addr.eq(self.write_ports[idx].addr)]

                m.d.sync += [
                    physical_write_port.en.eq(write_port.en),
                    physical_write_port.addr.eq(write_port.addr),
                ]

        for index, write_port in enumerate(self.write_ports):
            write_xor = Signal(self.shape)
            m.d.comb += [write_xor.eq(write_xors[index])]

            for i in range(len(self.write_ports) - 1):
                mem_name = f"memory_{index}_{i}"
                mem = m.submodules[mem_name]
                physical_write_port = mem.write_ports[0]

                m.d.comb += [physical_write_port.data.eq(write_xor)]

            init = self.init if index == 0 else []
            read_block = MultiReadMemory(
                shape=self.shape, depth=self.depth, init=init, attrs=self.attrs, src_loc_at=self.src_loc
            )
            mem_name = f"read_block_{index}"
            m.submodules[mem_name] = read_block
            r_write_port = read_block.write_port()
            r_read_ports = [read_block.read_port() for _ in self.read_ports]
            m.d.comb += [r_write_port.data.eq(write_xor)]

            m.d.sync += [r_write_port.addr.eq(write_port.addr), r_write_port.en.eq(write_port.en)]

            write_addr_bypass = Signal(range(self.depth))
            write_data_bypass = Signal(self.shape)
            write_en_bypass = Signal()
            m.d.sync += [
                write_addr_bypass.eq(write_regs_addr[index]),
                write_data_bypass.eq(write_xor),
                write_en_bypass.eq(r_write_port.en),
            ]

            for idx, port in enumerate(r_read_ports):
                read_addr_bypass = Signal(range(self.depth))

                m.d.sync += [
                    read_addr_bypass.eq(self.read_ports[idx].addr),
                    read_en_bypass[idx].eq(self.read_ports[idx].en),
                ]

                single_stage_bypass = Mux(
                    (read_addr_bypass == write_addr_bypass) & read_en_bypass[idx] & write_en_bypass,
                    write_data_bypass,
                    port.data,
                )

                if write_port in self.read_ports[idx].transparent_for:
                    read_xors[idx] ^= Mux(
                        (read_addr_bypass == write_regs_addr[index]) & r_write_port.en,
                        write_xor,
                        single_stage_bypass,
                    )
                else:
                    read_xors[idx] ^= single_stage_bypass

                m.d.comb += [port.addr.eq(self.read_ports[idx].addr), port.en.eq(self.read_ports[idx].en)]

        for index, port in enumerate(self.read_ports):
            sync_data = Signal.like(port.data)
            m.d.sync += sync_data.eq(port.data)
            m.d.comb += [port.data.eq(Mux(read_en_bypass[index], read_xors[index], sync_data))]

        return m


class MultiportILVTMemory(BaseMultiportMemory):
    """Multiport memory based on Invalidation Live Value Table.

    Multiple read and write ports can be requested. Memory is built of
    number of write ports memory blocks with multiple read and multi-ported Invalidation Live Value Table.
    ILVT is a XOR based memory that returns the number of the memory bank in which the current value is stored.
    Width of data stored in ILVT is the binary logarithm of the number of write ports.
    Writing two different values to the same memory address in one cycle has undefined behavior.

    """

    def elaborate(self, platform):
        m = Module()

        self._frozen = True

        m.submodules.ilvt = ilvt = MultiportXORMemory(
            shape=bits_for(len(self.write_ports) - 1), depth=self.depth, init=self.init, src_loc_at=self.src_loc + 1
        )

        ilvt_write_ports = [ilvt.write_port() for _ in self.write_ports]
        ilvt_read_ports = [ilvt.read_port() for _ in self.read_ports]

        write_addr_bypass = [Signal(port.addr.shape()) for port in self.write_ports]
        write_data_bypass = [Signal(self.shape) for _ in self.write_ports]
        write_en_bypass = [Signal(port.en.shape()) for port in self.write_ports]

        m.d.sync += [write_addr_bypass[index].eq(port.addr) for index, port in enumerate(self.write_ports)]
        m.d.sync += [write_data_bypass[index].eq(port.data) for index, port in enumerate(self.write_ports)]
        m.d.sync += [write_en_bypass[index].eq(port.en) for index, port in enumerate(self.write_ports)]

        for index, write_port in enumerate(ilvt_write_ports):
            # address a is marked as last changed in bank k (k gets stored at a in ILVT)
            # when any part of value at address a gets overwritten by port k
            m.d.comb += [
                write_port.addr.eq(self.write_ports[index].addr),
                write_port.en.eq(self.write_ports[index].en.any()),
                write_port.data.eq(index),
            ]

            mem = MultiReadMemory(
                shape=self.shape, depth=self.depth, init=self.init, attrs=self.attrs, src_loc_at=self.src_loc
            )
            mem_name = f"bank_{index}"
            m.submodules[mem_name] = mem
            bank_write_port = mem.write_port(granularity=self.write_ports[index].granularity)
            bank_read_ports = [mem.read_port() for _ in self.read_ports]

            m.d.comb += [
                bank_write_port.addr.eq(self.write_ports[index].addr),
                bank_write_port.en.eq(self.write_ports[index].en),
                bank_write_port.data.eq(self.write_ports[index].data),
            ]
            for idx, port in enumerate(bank_read_ports):
                m.d.comb += [
                    port.en.eq(self.read_ports[idx].en),
                    port.addr.eq(self.read_ports[idx].addr),
                ]

        for index, read_port in enumerate(self.read_ports):
            m.d.comb += [ilvt_read_ports[index].addr.eq(read_port.addr), ilvt_read_ports[index].en.eq(read_port.en)]

            read_en_bypass = Signal()
            read_addr_bypass = Signal(self.shape)

            m.d.sync += [read_en_bypass.eq(read_port.en), read_addr_bypass.eq(read_port.addr)]

            bank_data = Signal(self.shape)
            with m.Switch(ilvt_read_ports[index].data):
                for value in range(len(self.write_ports)):
                    with m.Case(value):
                        m.d.comb += [bank_data.eq(m.submodules[f"bank_{value}"].read_ports[index].data)]

            mux_inputs = [
                ((write_addr_bypass[idx] == read_addr_bypass) & write_en_bypass[idx], write_data_bypass[idx])
                for idx, write_port in enumerate(self.write_ports)
                if write_port in read_port.transparent_for
            ]
            new_data = OneHotMux.create(m, mux_inputs, bank_data)

<<<<<<< HEAD
            new_data = Mux(bypass_en, bypass_data, bank_data)
            sync_data = Signal.like(read_port.data)
            m.d.sync += sync_data.eq(read_port.data)
            m.d.comb += [read_port.data.eq(Mux(read_en_bypass, new_data, sync_data))]
=======
            m.d.comb += [read_port.data.eq(Mux(read_en_bypass, new_data, read_port.data))]
>>>>>>> 046484e1

        return m<|MERGE_RESOLUTION|>--- conflicted
+++ resolved
@@ -365,13 +365,8 @@
             ]
             new_data = OneHotMux.create(m, mux_inputs, bank_data)
 
-<<<<<<< HEAD
-            new_data = Mux(bypass_en, bypass_data, bank_data)
             sync_data = Signal.like(read_port.data)
             m.d.sync += sync_data.eq(read_port.data)
             m.d.comb += [read_port.data.eq(Mux(read_en_bypass, new_data, sync_data))]
-=======
-            m.d.comb += [read_port.data.eq(Mux(read_en_bypass, new_data, read_port.data))]
->>>>>>> 046484e1
 
         return m