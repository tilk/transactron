--- conflicted
+++ resolved
@@ -6,11 +6,8 @@
 from itertools import chain, filterfalse, product
 import networkx
 
-<<<<<<< HEAD
-from amaranth_types import AbstractComponent, ValueLike, HasElaborate
-
-=======
->>>>>>> 1cc67b1a
+from amaranth_types import ValueLike
+
 from transactron.utils import *
 from transactron.utils.transactron_helpers import _graph_ccs
 from transactron.graph import OwnershipGraph, Direction
